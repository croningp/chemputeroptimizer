--- conflicted
+++ resolved
@@ -46,12 +46,8 @@
         # A new reference
         if self.background_path:
             raman.spectrum.load_data(self.background_path)
-<<<<<<< HEAD
-            reference = raman.spectrum.y
-=======
             raman.spectrum.reference = raman.spectrum.y
 
->>>>>>> ec4908b0
 
         # If blank - just update the reference
         if self.blank:
@@ -65,14 +61,9 @@
             raman.spectrum.save_data(filename=fname, verbose=True)
 
             # processing
-<<<<<<< HEAD
-            raman.spectrum.reference = reference
-            raman.spectrum.subtract_reference()
-=======
             if raman.spectrum.reference:
                 raman.spectrum.subtract_reference()
 
->>>>>>> ec4908b0
             raman.spectrum.default_processing()
 
         if self.on_finish is not None:
