--- conflicted
+++ resolved
@@ -27,11 +27,7 @@
     def __init__(
             self,
             raman: str,
-<<<<<<< HEAD
-            on_finish: Callable[[RamanSpectrum], None] = None,
-=======
             on_finish: Optional[Callable[[RamanSpectrum], None]] = None,
->>>>>>> 0356d153
             blank: bool = False,
             background_path: Optional[str] = None,
             **kwargs
@@ -72,8 +68,4 @@
 
         if self.on_finish is not None:
             self.on_finish(raman.spectrum.copy())
-<<<<<<< HEAD
-=======
-
->>>>>>> 0356d153
         return True