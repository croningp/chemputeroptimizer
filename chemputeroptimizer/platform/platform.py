from chemputerxdl import ChemputerPlatform

from .steps import (
    Monitor,
    OptimizeStep,
    OptimizeDynamicStep,
    FinalAnalysis,
    Analyze,
    StartMonitoring,
    StopMonitoring,
<<<<<<< HEAD
=======
    ConstrainedStep,
>>>>>>> 0356d153
)

from .steps.steps_analysis import RunNMR, RunRaman, RunHPLC


class OptimizerPlatform(ChemputerPlatform):
    @property
    def step_library(self):
        step_lib = super().step_library
        step_lib['Monitor'] = Monitor
        step_lib['OptimizeStep'] = OptimizeStep
        step_lib['OptimizeDynamicStep'] = OptimizeDynamicStep
        step_lib['FinalAnalysis'] = FinalAnalysis
        step_lib['Analyze'] = Analyze
        step_lib['RunNMR'] = RunNMR
        step_lib['RunRaman'] = RunRaman
        step_lib['RunHPLC'] = RunHPLC
        step_lib['StartMonitoring'] = StartMonitoring
        step_lib['StopMonitoring'] = StopMonitoring
<<<<<<< HEAD
=======
        step_lib['ConstrainedStep'] = ConstrainedStep
>>>>>>> 0356d153
        return step_lib<|MERGE_RESOLUTION|>--- conflicted
+++ resolved
@@ -8,10 +8,7 @@
     Analyze,
     StartMonitoring,
     StopMonitoring,
-<<<<<<< HEAD
-=======
     ConstrainedStep,
->>>>>>> 0356d153
 )
 
 from .steps.steps_analysis import RunNMR, RunRaman, RunHPLC
@@ -31,8 +28,5 @@
         step_lib['RunHPLC'] = RunHPLC
         step_lib['StartMonitoring'] = StartMonitoring
         step_lib['StopMonitoring'] = StopMonitoring
-<<<<<<< HEAD
-=======
         step_lib['ConstrainedStep'] = ConstrainedStep
->>>>>>> 0356d153
         return step_lib