--- conflicted
+++ resolved
@@ -6,17 +6,11 @@
 
 from matplotlib import pyplot as plt
 import numpy as np
-<<<<<<< HEAD
-from chemputeroptimizer.algorithms import Random_
-from chemputeroptimizer.algorithms import SMBO
-from test_functions import sphere as test_function
-=======
 import pandas as pd
 
 import chemputeroptimizer.algorithms as all_algorithms
 
 import test_functions
->>>>>>> 4ebd25a5
 
 functions = dict(inspect.getmembers(test_functions, inspect.isclass))
 algorithms = dict(inspect.getmembers(all_algorithms, inspect.isclass))
@@ -36,10 +30,6 @@
 
 test_function = functions[args['function']](args['dimension'])
 
-<<<<<<< HEAD
-constraints = ((0., 1.), (0., 1.), (0., 1.))
-=======
->>>>>>> 4ebd25a5
 results = []
 optimums = []
 params = []
@@ -88,45 +78,6 @@
         print(f'Iteration took {processing_time} ms, {args["n"] - 1} more\
  iterations to go.')
 
-<<<<<<< HEAD
-algorithm = Random_()
-
-while optimum > 10:
-    vector = algorithm.optimize(parameters=parameters,
-                                results=results, constraints=constraints)
-    parameters.append(vector)
-    new_result = test_function(vector)
-    results.append(new_result)
-    optimum = np.amin(results)
-
-print("Algorithm: Random search" + "\n"
-      "Function calls: " + str(len(results)) + "\n"
-      "Best result: " + str(optimum) + "\n"
-      "Best parameters: " + str(parameters[np.argmin(results)]) + "\n"
-      "Global optimum: f(x*) = 0 for x* = (0.5,...,0.5)")
-
-print("------------------------------------------------------------------")
-
-results = np.empty((0,0))
-parameters = np.empty((0, len(constraints)))
-optimum = 999
-
-algorithm = SMBO(constraints)
-
-while optimum > 1:
-
-    vector = algorithm.optimize(parameters=parameters, results=results)
-    parameters = np.append(parameters, [vector], axis=0)
-    new_result = test_function(vector)
-    results = np.append(results, new_result)
-    optimum = np.amin(results)
-
-print("Algorithm: Bayesian optimization using GPs" + "\n"
-      "Function calls: " + str(len(results)) + "\n"
-      "Best result: " + str(optimum) + "\n"
-      "Best parameters: " + str(np.round(parameters[np.argmin(results)], 2)) + "\n"
-      "Global optimum: f(x*) = 0 for x* = (0.5,...,0.5)")
-=======
 _index = args['n'] // 50 if args['n'] >= 50 else 10
 
 # Report results
@@ -161,5 +112,4 @@
             linestyle='--', label=f'Target ({test_function.target:.02f})')
 # plt.axhline(y=test_function.optimum, color='k', linestyle='-', label='True optimum')
 plt.legend(frameon=False)
-plt.show()
->>>>>>> 4ebd25a5
+plt.show()